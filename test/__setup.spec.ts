--- conflicted
+++ resolved
@@ -39,15 +39,12 @@
   AaveFeeCollectModule__factory,
   UpdatableOwnableFeeCollectModule,
   UpdatableOwnableFeeCollectModule__factory,
-<<<<<<< HEAD
-  StepwiseCollectModule,
-  StepwiseCollectModule__factory,
-=======
   TokenGatedReferenceModule__factory,
   TokenGatedReferenceModule,
   DegreesOfSeparationReferenceModule,
   DegreesOfSeparationReferenceModule__factory,
->>>>>>> b40f4748
+  StepwiseCollectModule,
+  StepwiseCollectModule__factory,
 } from '../typechain';
 import { LensHubLibraryAddresses } from '../typechain/factories/LensHub__factory';
 import { ProfileFollowModule__factory } from '../typechain/factories/ProfileFollowModule__factory';
@@ -255,7 +252,24 @@
       .whitelistCollectModule(updatableOwnableFeeCollectModule.address, true)
   ).to.not.be.reverted;
 
-<<<<<<< HEAD
+  // Reference modules
+  degreesOfSeparationReferenceModule = await new DegreesOfSeparationReferenceModule__factory(
+    deployer
+  ).deploy(lensHub.address);
+  await expect(
+    lensHub
+      .connect(governance)
+      .whitelistReferenceModule(degreesOfSeparationReferenceModule.address, true)
+  ).to.not.be.reverted;
+
+  // Reference modules
+  tokenGatedReferenceModule = await new TokenGatedReferenceModule__factory(deployer).deploy(
+    lensHub.address
+  );
+  await expect(
+    lensHub.connect(governance).whitelistReferenceModule(tokenGatedReferenceModule.address, true)
+  ).to.not.be.reverted;
+
   // Collect modules
   stepwiseCollectModule = await new StepwiseCollectModule__factory(deployer).deploy(
     lensHub.address,
@@ -263,24 +277,6 @@
   );
   await expect(
     lensHub.connect(governance).whitelistCollectModule(stepwiseCollectModule.address, true)
-=======
-  // Reference modules
-  degreesOfSeparationReferenceModule = await new DegreesOfSeparationReferenceModule__factory(
-    deployer
-  ).deploy(lensHub.address);
-  await expect(
-    lensHub
-      .connect(governance)
-      .whitelistReferenceModule(degreesOfSeparationReferenceModule.address, true)
-  ).to.not.be.reverted;
-
-  // Reference modules
-  tokenGatedReferenceModule = await new TokenGatedReferenceModule__factory(deployer).deploy(
-    lensHub.address
-  );
-  await expect(
-    lensHub.connect(governance).whitelistReferenceModule(tokenGatedReferenceModule.address, true)
->>>>>>> b40f4748
   ).to.not.be.reverted;
 
   // Unpausing protocol
